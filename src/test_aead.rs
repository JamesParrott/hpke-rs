--- conflicted
+++ resolved
@@ -20,14 +20,6 @@
     let ptxt =
         HpkeRustCrypto::aead_open(AeadAlgorithm::Aes128Gcm, &key, &nonce, &aad, &ctxt).unwrap();
     assert_eq!(&ptxt, msg);
-<<<<<<< HEAD
-}
-
-// Tests error handling for keys of incorrect length
-#[test]
-fn test_chacha20poly1305_self_error() {
-    let correct_length_key = [
-=======
 
     // assert error on Libcrux provider
     HpkeLibcrux::aead_seal(AeadAlgorithm::Aes128Gcm, &key, &nonce, &aad, msg)
@@ -39,24 +31,49 @@
 #[test]
 fn test_chacha20poly1305_self() {
     let key = [
->>>>>>> 7346c4b1
         0x5b, 0x96, 0x04, 0xfe, 0x14, 0xea, 0xdb, 0xa9, 0x31, 0xb0, 0xcc, 0xf3, 0x48, 0x43, 0xda,
         0xb9, 0x5b, 0x96, 0x04, 0xfe, 0x14, 0xea, 0xdb, 0xa9, 0x31, 0xb0, 0xcc, 0xf3, 0x48, 0x43,
         0xda, 0xb9,
     ];
-<<<<<<< HEAD
-    let incorrect_length_key = [
-        0x5b, 0x96, 0x04, 0xfe, 0x14, 0xea, 0xdb, 0xa9, 0x31, 0xb0, 0xcc, 0xf3, 0x48, 0x43, 0xda,
-        0xb9,
-    ];
-=======
->>>>>>> 7346c4b1
     let nonce = [
         0x01, 0x02, 0x03, 0x04, 0x05, 0x06, 0x07, 0x08, 0x09, 0x0a, 0x0b, 0x0c,
     ];
     let aad = [0x03, 0x04, 0x05];
     let msg = b"test message";
-<<<<<<< HEAD
+
+    // test rust crypto provider
+    let ctxt = HpkeRustCrypto::aead_seal(AeadAlgorithm::ChaCha20Poly1305, &key, &nonce, &aad, msg)
+        .unwrap();
+    let ptxt =
+        HpkeRustCrypto::aead_open(AeadAlgorithm::ChaCha20Poly1305, &key, &nonce, &aad, &ctxt)
+            .unwrap();
+    assert_eq!(&ptxt, msg);
+
+    // test libcrux provider
+    let ctxt =
+        HpkeLibcrux::aead_seal(AeadAlgorithm::ChaCha20Poly1305, &key, &nonce, &aad, msg).unwrap();
+    let ptxt =
+        HpkeLibcrux::aead_open(AeadAlgorithm::ChaCha20Poly1305, &key, &nonce, &aad, &ctxt).unwrap();
+    assert_eq!(&ptxt, msg);
+}
+
+// Tests error handling for keys of incorrect length
+#[test]
+fn test_chacha20poly1305_self_error() {
+    let correct_length_key = [
+        0x5b, 0x96, 0x04, 0xfe, 0x14, 0xea, 0xdb, 0xa9, 0x31, 0xb0, 0xcc, 0xf3, 0x48, 0x43, 0xda,
+        0xb9, 0x5b, 0x96, 0x04, 0xfe, 0x14, 0xea, 0xdb, 0xa9, 0x31, 0xb0, 0xcc, 0xf3, 0x48, 0x43,
+        0xda, 0xb9,
+    ];
+    let incorrect_length_key = [
+        0x5b, 0x96, 0x04, 0xfe, 0x14, 0xea, 0xdb, 0xa9, 0x31, 0xb0, 0xcc, 0xf3, 0x48, 0x43, 0xda,
+        0xb9,
+    ];
+    let nonce = [
+        0x01, 0x02, 0x03, 0x04, 0x05, 0x06, 0x07, 0x08, 0x09, 0x0a, 0x0b, 0x0c,
+    ];
+    let aad = [0x03, 0x04, 0x05];
+    let msg = b"test message";
     HpkeRustCrypto::aead_seal(
         AeadAlgorithm::ChaCha20Poly1305,
         &incorrect_length_key,
@@ -81,21 +98,4 @@
         &ctxt,
     )
     .expect_err("Should fail due to incorrect key length");
-=======
-
-    // test rust crypto provider
-    let ctxt = HpkeRustCrypto::aead_seal(AeadAlgorithm::ChaCha20Poly1305, &key, &nonce, &aad, msg)
-        .unwrap();
-    let ptxt =
-        HpkeRustCrypto::aead_open(AeadAlgorithm::ChaCha20Poly1305, &key, &nonce, &aad, &ctxt)
-            .unwrap();
-    assert_eq!(&ptxt, msg);
-
-    // test libcrux provider
-    let ctxt =
-        HpkeLibcrux::aead_seal(AeadAlgorithm::ChaCha20Poly1305, &key, &nonce, &aad, msg).unwrap();
-    let ptxt =
-        HpkeLibcrux::aead_open(AeadAlgorithm::ChaCha20Poly1305, &key, &nonce, &aad, &ctxt).unwrap();
-    assert_eq!(&ptxt, msg);
->>>>>>> 7346c4b1
 }